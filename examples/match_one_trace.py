from pathlib import Path

<<<<<<< HEAD
from mappymatch import root
from mappymatch.constructs.geofence import Geofence
from mappymatch.constructs.trace import Trace
from mappymatch.maps.nx.nx_map import NxMap
from mappymatch.matchers.lcss.lcss import LCSSMatcher
=======
from mappymatch import package_root
from mappymatch.constructs.trace import Trace
from mappymatch.maps.nx.readers.osm_readers import read_osm_nxmap
from mappymatch.matchers.lcss.lcss import LCSSMatcher
from mappymatch.utils.geo import geofence_from_trace
>>>>>>> 59fcafbe

PLOT = True

if PLOT:
    import webbrowser

    from mappymatch.utils.plot import plot_geofence, plot_matches, plot_trace

<<<<<<< HEAD
trace = Trace.from_csv(root() / "resources/traces/sample_trace_1.csv")

# generate a geofence polygon that surrounds the trace; units are in meters;
# this is used to query OSM for a small map that we can match to
geofence = Geofence.from_trace(trace, padding=1e3)

# uses osmnx to pull a networkx map from the OSM database
nx_map = NxMap.from_osm_network(geofence)
=======
print("loading trace.")
trace = Trace.from_csv(package_root() / "resources/traces/sample_trace_1.csv")

# generate a geofence polygon that surrounds the trace; units are in meters;
# this is used to query OSM for a small map that we can match to
print("building geofence.")
geofence = geofence_from_trace(trace, padding=1e3)

# uses osmnx to pull a networkx map from the OSM database
print("pull osm map.")
nx_map = read_osm_nxmap(geofence)
>>>>>>> 59fcafbe

print("matching .")
matcher = LCSSMatcher(nx_map)

matches = matcher.match_trace(trace)

if PLOT:
    tmap_file = Path("trace_map.html")
    tmap = plot_trace(trace, plot_geofence(geofence))
    tmap.save(str(tmap_file))
    webbrowser.open(tmap_file.absolute().as_uri())

    mmap_file = Path("matches_map.html")
    mmap = plot_matches(matches, road_map=nx_map)
    mmap.save(str(mmap_file))
    webbrowser.open(mmap_file.absolute().as_uri())<|MERGE_RESOLUTION|>--- conflicted
+++ resolved
@@ -1,18 +1,10 @@
 from pathlib import Path
 
-<<<<<<< HEAD
-from mappymatch import root
-from mappymatch.constructs.geofence import Geofence
-from mappymatch.constructs.trace import Trace
-from mappymatch.maps.nx.nx_map import NxMap
-from mappymatch.matchers.lcss.lcss import LCSSMatcher
-=======
 from mappymatch import package_root
 from mappymatch.constructs.trace import Trace
 from mappymatch.maps.nx.readers.osm_readers import read_osm_nxmap
 from mappymatch.matchers.lcss.lcss import LCSSMatcher
 from mappymatch.utils.geo import geofence_from_trace
->>>>>>> 59fcafbe
 
 PLOT = True
 
@@ -21,28 +13,17 @@
 
     from mappymatch.utils.plot import plot_geofence, plot_matches, plot_trace
 
-<<<<<<< HEAD
-trace = Trace.from_csv(root() / "resources/traces/sample_trace_1.csv")
-
-# generate a geofence polygon that surrounds the trace; units are in meters;
-# this is used to query OSM for a small map that we can match to
-geofence = Geofence.from_trace(trace, padding=1e3)
-
-# uses osmnx to pull a networkx map from the OSM database
-nx_map = NxMap.from_osm_network(geofence)
-=======
 print("loading trace.")
 trace = Trace.from_csv(package_root() / "resources/traces/sample_trace_1.csv")
 
 # generate a geofence polygon that surrounds the trace; units are in meters;
 # this is used to query OSM for a small map that we can match to
 print("building geofence.")
-geofence = geofence_from_trace(trace, padding=1e3)
+geofence = Geofence.from_trace(trace, padding=1e3)
 
 # uses osmnx to pull a networkx map from the OSM database
 print("pull osm map.")
-nx_map = read_osm_nxmap(geofence)
->>>>>>> 59fcafbe
+nx_map = NxMap.from_osm_network(geofence)
 
 print("matching .")
 matcher = LCSSMatcher(nx_map)
