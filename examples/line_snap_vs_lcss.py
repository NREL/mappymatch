--- conflicted
+++ resolved
@@ -1,20 +1,12 @@
 from pathlib import Path
 
-<<<<<<< HEAD
-from mappymatch import root
-from mappymatch.constructs.geofence import Geofence
-from mappymatch.constructs.trace import Trace
-from mappymatch.maps.nx.nx_map import NxMap
-from mappymatch.matchers.lcss.lcss import LCSSMatcher
-from mappymatch.matchers.line_snap import LineSnapMatcher
-=======
 from mappymatch import package_root
 from mappymatch.constructs.trace import Trace
 from mappymatch.maps.nx.readers.osm_readers import read_osm_nxmap
 from mappymatch.matchers.lcss.lcss import LCSSMatcher
 from mappymatch.matchers.line_snap import LineSnapMatcher
 from mappymatch.utils.geo import geofence_from_trace
->>>>>>> 59fcafbe
+
 
 PLOT = True
 
@@ -23,11 +15,7 @@
 
     from mappymatch.utils.plot import plot_matches
 
-<<<<<<< HEAD
-trace = Trace.from_csv(root() / "resources/traces/sample_trace_3.csv")
-=======
 trace = Trace.from_csv(package_root() / "resources/traces/sample_trace_3.csv")
->>>>>>> 59fcafbe
 
 # generate a geofence polygon that surrounds the trace; units are in meters;
 # this is used to query OSM for a small map that we can match to
