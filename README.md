--- conflicted
+++ resolved
@@ -1,13 +1,5 @@
-<<<<<<< HEAD
-# yamm
-
-"yet another map matcher" is a pure-python package developed by the National Renewable Energy Laboratory that maintains
-a collection of map matching algorithms and wrappers. The package was designed for ease of use and portabilty across
-platforms.
-=======
 # mappymatch
 mappymatch is a pure-python package developed by the National Renewable Energy Laboratory that maintains a collection of map matching algorithms and wrappers. The package was designed for ease of use and portabilty across platforms.
->>>>>>> f4d032e7
 
 ## Setup
 
@@ -29,8 +21,7 @@
 
 
 Before installing the required dependencies, install GDAL into the system. This process is documented
-by [UCLA](https://web.archive.org/web/20220317032000/https://sandbox.idre.ucla.edu/sandbox/tutorials/installing-gdal-for-windows)
-.
+by [UCLA](https://web.archive.org/web/20220317032000/https://sandbox.idre.ucla.edu/sandbox/tutorials/installing-gdal-for-windows).
 
 ##### 2) Install GDAL from binary wheel
 This is the easiest solution, but it is from an untrusted source and is not to be used in sensitive environments.
@@ -61,11 +52,7 @@
 Then, setup a python environment with python >= 3.8:
 
 ```
-<<<<<<< HEAD
-conda create -n yamm python=3.8 
-=======
 conda create -n mappymatch python=3.8
->>>>>>> f4d032e7
 ```
 
 Finally, use pip to install the package:
