# yamm
"yet another map matcher" is a pure-python package developed by the National Renewable Energy Laboratory that maintains a collection of map matching algorithms and wrappers. The package was designed for ease of use and portabilty across platforms.

## Setup

### Standard Method

Clone the repo:
```
git clone https://github.com/NREL/yamm.git
```

Then, setup a python environment with python >= 3.8:
```
conda create -n yamm python=3.8
```

Finally, use pip to install the package:
```
conda activate yamm
<<<<<<< HEAD
pip install -e <path/to/yamm> 
=======
pip install -e <path/to/yamm>[plot]
>>>>>>> b100c9c9
```

There are a couple of extras available:

* `osrm`: Needed by the `OsrmMatcher` to connect to the OSRM API.
* `plot`: Needed to plot the result.

At least `plot` is needed to run the examples.

### Alternate Methods

If you have issues installing the package and dependencies using pip you can try using conda to
install the dependencies:

Clone the repo:
```
git clone https://github.com/NREL/yamm.git
```

Then, use the provided environment.yml file to install dependencies:
```
conda env create -f environment.yml
```

Finally, use pip to install the package:
```
conda activate yamm
<<<<<<< HEAD
pip install -e <path/to/yamm> 
=======
pip install -e <path/to/yamm>[plot]
>>>>>>> b100c9c9
```


## Example Usage

The current primary workflow is to use [osmnx](https://github.com/gboeing/osmnx) to download a road network and match it using the `LCSSMatcher`.

The `LCSSMatcher` implements the map matching algorithm described in this paper: 

[Zhu, Lei, Jacob R. Holden, and Jeffrey D. Gonder.
"Trajectory Segmentation Map-Matching Approach for Large-Scale, High-Resolution GPS Data."
Transportation Research Record: Journal of the Transportation Research Board 2645 (2017): 67-75.](https://doi.org/10.3141%2F2645-08)

usage:
```python
from yamm import root
from yamm.matchers.lcss.lcss import LCSSMatcher
from yamm.utils.geo import geofence_from_trace
from yamm.maps.nx.readers.osm_readers import read_osm_nxmap
from yamm.constructs.trace import Trace

trace = Trace.from_csv(root() / "resources/traces/sample_trace_1.csv")

# generate a geofence polygon that surrounds the trace; units are in meters;
# this is used to query OSM for a small map that we can match to
geofence = geofence_from_trace(trace, padding=1e3)

# uses osmnx to pull a networkx map from the OSM database
road_map = read_osm_nxmap(geofence)

matcher = LCSSMatcher(road_map)

matches = matcher.match_trace(trace)
```<|MERGE_RESOLUTION|>--- conflicted
+++ resolved
@@ -18,11 +18,7 @@
 Finally, use pip to install the package:
 ```
 conda activate yamm
-<<<<<<< HEAD
 pip install -e <path/to/yamm> 
-=======
-pip install -e <path/to/yamm>[plot]
->>>>>>> b100c9c9
 ```
 
 There are a couple of extras available:
@@ -50,11 +46,7 @@
 Finally, use pip to install the package:
 ```
 conda activate yamm
-<<<<<<< HEAD
 pip install -e <path/to/yamm> 
-=======
-pip install -e <path/to/yamm>[plot]
->>>>>>> b100c9c9
 ```
 
 
