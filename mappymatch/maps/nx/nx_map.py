from __future__ import annotations

from enum import Enum
from pathlib import Path
from typing import List, Union

import networkx as nx
import numpy as np
import osmnx as ox
import rtree as rt
from shapely.geometry import LineString, Point

from mappymatch.constructs.coordinate import Coordinate
from mappymatch.constructs.geofence import Geofence
from mappymatch.constructs.road import Road
from mappymatch.maps.map_interface import MapInterface, PathWeight
from mappymatch.utils.crs import CRS, LATLON_CRS, XY_CRS
from mappymatch.utils.exceptions import MapException

DEFAULT_DISTANCE_WEIGHT = "kilometers"
DEFAULT_TIME_WEIGHT = "minutes"
DEFAULT_GEOMETRY_KEY = "geometry"
DEFAULT_ROAD_ID_KEY = "road_id"
<<<<<<< HEAD
METERS_TO_KM = 1 / 1000
DEFAULT_MPH = 30

_unit_conversion = {
    "mph": 1,
    "kmph": 0.621371,
}


class NetworkType(Enum):
    """
    Enumerator for Network Types supported by osmnx.
    """

    ALL_PRIVATE = "all_private"
    ALL = "all"
    BIKE = "bike"
    DRIVE = "drive"
    DRIVE_SERVICE = "drive_service"
    WALK = "walk"
=======
DEFAULT_METADATA_KEY = "metadata"
>>>>>>> 59fcafbe


class NxMap(MapInterface):
    """
    A road map that uses a networkx graph to represent its roads.

    Attributes:
        g: The networkx graph that represents the road map
        crs: The coordinate reference system of the map
    """

    def __init__(self, graph: nx.MultiDiGraph):
        self.g = graph

        if "crs" not in graph.graph:
            raise ValueError(
                "Input graph must have pyproj crs;"
                "You can set it like: `graph.graph['crs'] = pyproj.CRS('EPSG:4326')`"
            )

        crs = graph.graph["crs"]

        if not isinstance(crs, CRS):
            raise TypeError(
                "Input graph must have pyproj crs;"
                "You can set it like: `graph.graph['crs'] = pyproj.CRS('EPSG:4326')`"
            )

        self.crs = crs

        dist_weight = graph.graph.get(
            "distance_weight", DEFAULT_DISTANCE_WEIGHT
        )
        time_weight = graph.graph.get("time_weight", DEFAULT_TIME_WEIGHT)
        geom_key = graph.graph.get("geometry_key", DEFAULT_GEOMETRY_KEY)
        road_id_key = graph.graph.get("road_id", DEFAULT_ROAD_ID_KEY)
        metadata_key = graph.graph.get("metadata", DEFAULT_METADATA_KEY)

        self._dist_weight = dist_weight
        self._time_weight = time_weight
        self._geom_key = geom_key
        self._road_id_key = road_id_key
        self._metadata_key = metadata_key

        self._nodes = [nid for nid in self.g.nodes()]
        self._roads = self._build_rtree()

    def _build_rtree(self) -> List[Road]:
        road_lookup = []

        idx = rt.index.Index()
        for i, gtuple in enumerate(self.g.edges(data=True, keys=True)):
            u, v, k, d = gtuple
            # rid = (u, v, k)
            geom = d[self._geom_key]
            # segment = list(geom.coords)
            box = geom.bounds
            idx.insert(i, box)

            metadata = d.get(self._metadata_key)

            road = Road(
                d[self._road_id_key],
                d[self._geom_key],
                origin_junction_id=u,
                dest_junction_id=v,
                metadata=metadata,
            )
            road_lookup.append(road)

        self.rtree = idx
        return road_lookup

    def __str__(self):
        output_lines = [
            "Mappymatch NxMap object",
            f"roads: {len(self._roads)} Road objects",
            f"graph: {self.g}",
        ]
        return "\n".join(output_lines)

    def __repr__(self):
        return self.__str__()

    @property
    def roads(self) -> List[Road]:
        return self._roads

    @classmethod
    def from_file(cls, file: Union[str, Path]) -> NxMap:
        """
        Build a NxMap instance from a file

        Args:
            file: The graph pickle file to load the graph from

        Returns:
            A NxMap instance
        """
        p = Path(file)
        if not p.suffix == ".pickle":
            raise TypeError("NxMap only supports pickle files")

        g = nx.read_gpickle(file)

        return NxMap(g)

    @classmethod
    def from_osm_network(
        cls,
        geofence: Geofence,
        xy: bool = True,
        network_type: NetworkType = NetworkType.DRIVE,
    ) -> NxMap:
        """
        Read an OSM network graph into a NxMap

        Args:
            geofence: the geofence to clip the graph to
            xy: whether to use xy coordinates or lat/lon
            network_type: the network type to use for the graph

        Returns:
            a NxMap
        """
        if geofence.crs != LATLON_CRS:
            raise TypeError(
                f"the geofence must in the epsg:4326 crs but got {geofence.crs.to_authority()}"
            )

        raw_graph = ox.graph_from_polygon(
            geofence.geometry, network_type=network_type.value
        )
        cleaned_graph = parse_osmnx_graph(raw_graph, network_type, xy)

        return NxMap(cleaned_graph)

    def to_file(self, outfile: Union[str, Path]):
        """
        Save the graph to a pickle file

        Args:
            outfile: The file to save the graph to
        """
        nx.write_gpickle(self.g, str(outfile))

    def nearest_road(self, coord: Coordinate, buffer: float = 10.0) -> Road:
        """
        A helper function to get the nearest road.

        Args:
            coord: The coordinate to find the nearest road to
            buffer: The buffer to search around the coordinate

        Returns:
            The nearest road to the coordinate
        """
        if coord.crs != self.crs:
            raise ValueError(
                f"crs of origin {coord.crs} must match crs of map {self.crs}"
            )
        nearest_candidates = list(
            self.rtree.nearest(coord.geom.buffer(buffer).bounds, 1)
        )

        if len(nearest_candidates) == 0:
            raise ValueError(f"No roads found for {coord}")
        elif len(nearest_candidates) == 1:
            nearest_index = nearest_candidates[0]
        else:
            distances = [
                self.roads[i].geom.distance(coord.geom)
                for i in nearest_candidates
            ]
            nearest_index = nearest_candidates[np.argmin(distances)]

        road = self.roads[nearest_index]

        return road

    def shortest_path(
        self,
        origin: Coordinate,
        destination: Coordinate,
        weight: PathWeight = PathWeight.TIME,
    ) -> List[Road]:
        """
        Computes the shortest path between an origin and a destination

        Args:
            origin: The origin coordinate
            destination: The destination coordinate
            weight: The weight to use for the path

        Returns:
            A list of roads that form the shortest path
        """
        if origin.crs != self.crs:
            raise ValueError(
                f"crs of origin {origin.crs} must match crs of map {self.crs}"
            )
        elif destination.crs != self.crs:
            raise ValueError(
                f"crs of destination {destination.crs} must match crs of map {self.crs}"
            )

        origin_road = self.nearest_road(origin)
        dest_road = self.nearest_road(destination)

        ostart = Point(origin_road.geom.coords[0])
        oend = Point(origin_road.geom.coords[-1])

        dstart = Point(dest_road.geom.coords[0])
        dend = Point(dest_road.geom.coords[-1])

        u_dist = ostart.distance(origin.geom)
        v_dist = oend.distance(origin.geom)

        if u_dist <= v_dist:
            origin_id = origin_road.origin_junction_id
        else:
            origin_id = origin_road.dest_junction_id

        u_dist = dstart.distance(destination.geom)
        v_dist = dend.distance(destination.geom)

        if u_dist <= v_dist:
            dest_id = dest_road.origin_junction_id
        else:
            dest_id = dest_road.dest_junction_id

        if weight == PathWeight.DISTANCE:
            weight_string = self._dist_weight
        elif weight == PathWeight.TIME:
            weight_string = self._time_weight
        else:
            raise TypeError(
                f"path weight {weight.name} is not supported by the NxMap"
            )

        nx_route = nx.shortest_path(
            self.g,
            origin_id,
            dest_id,
            weight=weight_string,
        )

        path = []
        for i in range(1, len(nx_route)):
            road_start_node = nx_route[i - 1]
            road_end_node = nx_route[i]

            edge_data = self.g.get_edge_data(road_start_node, road_end_node)

            road_key = list(edge_data.keys())[0]

            geom = edge_data[road_key][self._geom_key]
            road_id = edge_data[road_key][self._road_id_key]
            metadata = edge_data[road_key].get(self._metadata_key)

            path.append(
                Road(
                    road_id,
                    geom,
                    origin_junction_id=road_start_node,
                    dest_junction_id=road_end_node,
                    metadata=metadata,
                )
            )

        return path


def parse_osmnx_graph(
    graph: nx.MultiDiGraph,
    network_type: NetworkType,
    xy: bool = True,
) -> nx.MultiDiGraph:
    """
    Parse the raw osmnx graph into a graph that we can use with our NxMap

    Args:
        geofence: the geofence to clip the graph to
        xy: whether to use xy coordinates or lat/lon
        network_type: the network type to use for the graph

    Returns:
        a cleaned networkx graph of the OSM network
    """
    g = graph

    if xy:
        g = ox.project_graph(g, XY_CRS)
        crs = XY_CRS
    else:
        crs = LATLON_CRS

    g = ox.add_edge_speeds(g)
    g = ox.add_edge_travel_times(g)

    length_meters = nx.get_edge_attributes(g, "length")
    kilometers = {k: v * METERS_TO_KM for k, v in length_meters.items()}
    nx.set_edge_attributes(g, kilometers, "kilometers")

    # this makes sure there are no graph 'dead-ends'
    sg_components = nx.strongly_connected_components(g)

    if not sg_components:
        raise MapException(
            "road network has no strongly connected components and is not routable; "
            "check polygon boundaries."
        )

    g = nx.MultiDiGraph(g.subgraph(max(sg_components, key=len)))

    no_geom = 0
    for u, v, d in g.edges(data=True):
        d["road_id"] = f"{u}-{v}"
        if "geometry" not in d:
            # we'll build a pseudo-geometry using the x, y data from the nodes
            unode = g.nodes[u]
            vnode = g.nodes[v]
            line = LineString(
                [(unode["x"], unode["y"]), (vnode["x"], vnode["y"])]
            )
            d["geometry"] = line
            no_geom += 1
    if no_geom:
        print(
            f"Warning: found {no_geom} links with no geometry; creating geometries from the node lat/lon"
        )

    g = compress(g)

    g.graph["crs"] = crs

    # TODO: these should all be sourced from the same location
    g.graph["distance_weight"] = "kilometers"
    g.graph["time_weight"] = "travel_time"
    g.graph["geometry_key"] = "geometry"
    g.graph["road_id_key"] = "road_id"
    g.graph["network_type"] = network_type.value

    return g


def compress(g) -> nx.MultiDiGraph:
    """
    a hacky way to delete unnecessary data on the networkx graph

    Args:
        g: the networkx graph to compress

    Returns:
        the compressed networkx graph
    """
    keys_to_delete = [
        "oneway",
        "ref",
        "access",
        "lanes",
        "name",
        "maxspeed",
        "highway",
        "length",
        "speed_kph",
        "osmid",
        "street_count",
        "y",
        "x",
    ]

    for _, _, d in g.edges(data=True):
        for k in keys_to_delete:
            try:
                del d[k]
            except KeyError:
                continue

    for _, d in g.nodes(data=True):
        for k in keys_to_delete:
            try:
                del d[k]
            except KeyError:
                continue

    return g<|MERGE_RESOLUTION|>--- conflicted
+++ resolved
@@ -21,7 +21,7 @@
 DEFAULT_TIME_WEIGHT = "minutes"
 DEFAULT_GEOMETRY_KEY = "geometry"
 DEFAULT_ROAD_ID_KEY = "road_id"
-<<<<<<< HEAD
+
 METERS_TO_KM = 1 / 1000
 DEFAULT_MPH = 30
 
@@ -42,9 +42,9 @@
     DRIVE = "drive"
     DRIVE_SERVICE = "drive_service"
     WALK = "walk"
-=======
+
 DEFAULT_METADATA_KEY = "metadata"
->>>>>>> 59fcafbe
+
 
 
 class NxMap(MapInterface):
